--- conflicted
+++ resolved
@@ -50,27 +50,20 @@
 #      operator: "Exists"
 #      effect: "NoExecute"
 #      tolerationSeconds: 6000
-    volumeSpec:
-<<<<<<< HEAD
-#      storageClass: standard
-      accessModes: [ "ReadWriteOnce" ]
-      size: 6Gi
     podDisruptionBudget:
       maxUnavailable: 1
-      # minAvailable: 0
-=======
-      emptyDir:
-      hostPath:
-        # path: /data
-        # type: Directory
+#      minAvailable: 0
+    volumeSpec:
+#      emptyDir: {}
+#      hostPath:
+#        path: /data
+#        type: Directory
       persistentVolumeClaim:
-        # storageClassName: standard
-        # accessModes: [ "ReadWriteOnce" ]
-        # resources:
-        #   requests:
-        #     storage: 6Gi
-      
->>>>>>> 80e3ac29
+#        storageClassName: standard
+#        accessModes: [ "ReadWriteOnce" ]
+        resources:
+          requests:
+            storage: 6Gi
   proxysql:
     enabled: true
     size: 1
@@ -109,25 +102,19 @@
 #      effect: "NoExecute"
 #      tolerationSeconds: 6000
     volumeSpec:
-<<<<<<< HEAD
-#      storageClass: standard
-      accessModes: [ "ReadWriteOnce" ]
-      size: 2Gi
+#      emptyDir: {}
+#      hostPath:
+#        path: /data
+#        type: Directory
+      persistentVolumeClaim:
+#        storageClassName: standard
+#        accessModes: [ "ReadWriteOnce" ]
+        resources:
+          requests:
+            storage: 2Gi
     podDisruptionBudget:
       maxUnavailable: 1
-      # minAvailable: 0
-=======
-      emptyDir:
-      hostPath:
-        # path: /data
-        # type: Directory
-      persistentVolumeClaim:
-        # storageClassName: standard
-        # accessModes: [ "ReadWriteOnce" ]
-        # resources:
-        #   requests:
-        #     storage: 2Gi
->>>>>>> 80e3ac29
+#      minAvailable: 0
   pmm:
     enabled: false
     image: perconalab/pmm-client:1.17.0
